import unittest

import numpy as np
from sklearn.datasets import load_iris, make_classification
from sklearn.ensemble import RandomForestClassifier
from sklearn.linear_model import Lasso
from sklearn.linear_model import LinearRegression

try:
    from sklearn.model_selection import train_test_split
except ImportError:
    # Deprecated in scikit-learn version 0.18, removed in 0.20
    from sklearn.cross_validation import train_test_split

from lime.lime_tabular import LimeTabularExplainer


class TestLimeTabular(unittest.TestCase):
    def test_lime_explainer_bad_regressor(self):
        iris = load_iris()
<<<<<<< HEAD
        train, test, labels_train, labels_test = train_test_split(
            iris.data, iris.target, train_size=0.80)
=======
        train, test, labels_train, labels_test = (
            sklearn.model_selection.train_test_split(iris.data,
                                                      iris.target,
                                                      train_size=0.80))
>>>>>>> 01d65a3d

        rf = RandomForestClassifier(n_estimators=500)
        rf.fit(train, labels_train)
        lasso = Lasso(alpha=1, fit_intercept=True)
        i = np.random.randint(0, test.shape[0])
        with self.assertRaises(TypeError):
            explainer = LimeTabularExplainer(
                train,
                feature_names=iris.feature_names,
                class_names=iris.target_names,
                discretize_continuous=True)
            exp = explainer.explain_instance(test[i],  # noqa:F841
                                             rf.predict_proba,
                                             num_features=2, top_labels=1,
                                             model_regressor=lasso)

    def test_lime_explainer_good_regressor(self):
        np.random.seed(1)
        iris = load_iris()
<<<<<<< HEAD
        train, test, labels_train, labels_test = train_test_split(
            iris.data, iris.target, train_size=0.80)
=======
        train, test, labels_train, labels_test = (
            sklearn.model_selection.train_test_split(iris.data, iris.target,
                                                      train_size=0.80))
>>>>>>> 01d65a3d

        rf = RandomForestClassifier(n_estimators=500)
        rf.fit(train, labels_train)
        i = np.random.randint(0, test.shape[0])

        explainer = LimeTabularExplainer(
            train,
            feature_names=iris.feature_names,
            class_names=iris.target_names,
            discretize_continuous=True)

        exp = explainer.explain_instance(test[i], rf.predict_proba,
                                         num_features=2,
                                         model_regressor=LinearRegression())

        self.assertIsNotNone(exp)
        keys = [x[0] for x in exp.as_list()]
        self.assertEquals(1,
                          sum([1 if 'petal width' in x else 0 for x in keys]),
                          "Petal Width is a major feature")
        self.assertEquals(1,
                          sum([1 if 'petal length' in x else 0 for x in keys]),
                          "Petal Length is a major feature")

    def test_lime_explainer_good_regressor_synthetic_data(self):
        X, y = make_classification(
            n_samples=1000, n_features=20, n_informative=2, n_redundant=2)

        rf = RandomForestClassifier(n_estimators=500)
        rf.fit(X, y)
        instance = np.random.randint(0, X.shape[0])
        feature_names = ["feature" + str(i) for i in range(20)]
        explainer = LimeTabularExplainer(X,
                                         feature_names=feature_names,
                                         discretize_continuous=True)

        exp = explainer.explain_instance(X[instance], rf.predict_proba)

        self.assertIsNotNone(exp)
        self.assertEqual(10, len(exp.as_list()))

    def test_lime_explainer_no_regressor(self):
        np.random.seed(1)
        iris = load_iris()
<<<<<<< HEAD
        train, test, labels_train, labels_test = train_test_split(
            iris.data, iris.target, train_size=0.80)
=======
        train, test, labels_train, labels_test = (
            sklearn.model_selection.train_test_split(iris.data, iris.target,
                                                      train_size=0.80))
>>>>>>> 01d65a3d

        rf = RandomForestClassifier(n_estimators=500)
        rf.fit(train, labels_train)
        i = np.random.randint(0, test.shape[0])

        explainer = LimeTabularExplainer(train,
                                         feature_names=iris.feature_names,
                                         class_names=iris.target_names,
                                         discretize_continuous=True)

        exp = explainer.explain_instance(test[i], rf.predict_proba,
                                         num_features=2)
        self.assertIsNotNone(exp)
        keys = [x[0] for x in exp.as_list()]
        self.assertEquals(1,
                          sum([1 if 'petal width' in x else 0 for x in keys]),
                          "Petal Width is a major feature")
        self.assertEquals(1,
                          sum([1 if 'petal length' in x else 0 for x in keys]),
                          "Petal Length is a major feature")

    def test_lime_explainer_entropy_discretizer(self):
        np.random.seed(1)
        iris = load_iris()
<<<<<<< HEAD
        train, test, labels_train, labels_test = train_test_split(
            iris.data, iris.target, train_size=0.80)
=======
        train, test, labels_train, labels_test = (
            sklearn.model_selection.train_test_split(iris.data, iris.target,
                                                      train_size=0.80))
>>>>>>> 01d65a3d

        rf = RandomForestClassifier(n_estimators=500)
        rf.fit(train, labels_train)
        i = np.random.randint(0, test.shape[0])

        explainer = LimeTabularExplainer(train,
                                         feature_names=iris.feature_names,
                                         training_labels=labels_train,
                                         class_names=iris.target_names,
                                         discretize_continuous=True,
                                         discretizer='entropy')

        exp = explainer.explain_instance(test[i], rf.predict_proba,
                                         num_features=2)
        self.assertIsNotNone(exp)
        keys = [x[0] for x in exp.as_list()]
        self.assertEquals(1,
                          sum([1 if 'petal width' in x else 0 for x in keys]),
                          "Petal Width is a major feature")
        self.assertEquals(1,
                          sum([1 if 'petal length' in x else 0 for x in keys]),
                          "Petal Length is a major feature")


if __name__ == '__main__':
    unittest.main()<|MERGE_RESOLUTION|>--- conflicted
+++ resolved
@@ -18,15 +18,10 @@
 class TestLimeTabular(unittest.TestCase):
     def test_lime_explainer_bad_regressor(self):
         iris = load_iris()
-<<<<<<< HEAD
+        
         train, test, labels_train, labels_test = train_test_split(
             iris.data, iris.target, train_size=0.80)
-=======
-        train, test, labels_train, labels_test = (
-            sklearn.model_selection.train_test_split(iris.data,
-                                                      iris.target,
-                                                      train_size=0.80))
->>>>>>> 01d65a3d
+
 
         rf = RandomForestClassifier(n_estimators=500)
         rf.fit(train, labels_train)
@@ -46,14 +41,9 @@
     def test_lime_explainer_good_regressor(self):
         np.random.seed(1)
         iris = load_iris()
-<<<<<<< HEAD
+
         train, test, labels_train, labels_test = train_test_split(
             iris.data, iris.target, train_size=0.80)
-=======
-        train, test, labels_train, labels_test = (
-            sklearn.model_selection.train_test_split(iris.data, iris.target,
-                                                      train_size=0.80))
->>>>>>> 01d65a3d
 
         rf = RandomForestClassifier(n_estimators=500)
         rf.fit(train, labels_train)
@@ -98,14 +88,10 @@
     def test_lime_explainer_no_regressor(self):
         np.random.seed(1)
         iris = load_iris()
-<<<<<<< HEAD
+
         train, test, labels_train, labels_test = train_test_split(
             iris.data, iris.target, train_size=0.80)
-=======
-        train, test, labels_train, labels_test = (
-            sklearn.model_selection.train_test_split(iris.data, iris.target,
-                                                      train_size=0.80))
->>>>>>> 01d65a3d
+
 
         rf = RandomForestClassifier(n_estimators=500)
         rf.fit(train, labels_train)
@@ -130,14 +116,10 @@
     def test_lime_explainer_entropy_discretizer(self):
         np.random.seed(1)
         iris = load_iris()
-<<<<<<< HEAD
+
         train, test, labels_train, labels_test = train_test_split(
             iris.data, iris.target, train_size=0.80)
-=======
-        train, test, labels_train, labels_test = (
-            sklearn.model_selection.train_test_split(iris.data, iris.target,
-                                                      train_size=0.80))
->>>>>>> 01d65a3d
+
 
         rf = RandomForestClassifier(n_estimators=500)
         rf.fit(train, labels_train)
